--- conflicted
+++ resolved
@@ -13,7 +13,6 @@
 import boto3
 import fitz
 import supabase
-<<<<<<< HEAD
 # from arize.api import Client
 # from arize.pandas.embeddings import EmbeddingGenerator, UseCases
 # from arize.utils import ModelTypes
@@ -26,17 +25,6 @@
 from langchain.chains.summarize import load_summarize_chain
 from langchain.document_loaders import (Docx2txtLoader, S3DirectoryLoader,
                                         SRTLoader,
-=======
-from arize.api import Client
-from arize.pandas.embeddings import EmbeddingGenerator, UseCases
-from arize.utils.types import (Embedding, EmbeddingColumnNames, Environments, Metrics, ModelTypes, Schema)
-from dotenv import load_dotenv
-from flask import jsonify, request
-from langchain.document_loaders import (Docx2txtLoader, S3DirectoryLoader, SRTLoader)
-from dotenv import load_dotenv
-from flask import jsonify, request
-from langchain.document_loaders import (Docx2txtLoader, SRTLoader,
->>>>>>> caf9e5d4
                                         UnstructuredPowerPointLoader)
 from langchain.embeddings.openai import OpenAIEmbeddings
 from langchain.schema import Document
@@ -91,13 +79,8 @@
         supabase_url=os.getenv('SUPABASE_URL'),  # type: ignore
         supabase_key=os.getenv('SUPABASE_API_KEY'))  # type: ignore
 
-<<<<<<< HEAD
     # self.arize_client = Client(space_key=os.getenv('ARIZE_SPACE_KEY'), api_key=os.getenv('ARIZE_API_KEY'))  # type: ignore
 
-=======
-    self.arize_client = Client(space_key=os.getenv('ARIZE_SPACE_KEY'), api_key=os.getenv('ARIZE_API_KEY'))  # type: ignore
-   
->>>>>>> caf9e5d4
     return None
 
   def get_context_stuffed_prompt(self, user_question: str, course_name: str, top_n: int, top_k_to_search: int) -> str:
@@ -145,7 +128,6 @@
 
     return stuffed_prompt
 
-<<<<<<< HEAD
   # def log_to_arize(self, course_name: str, user_question: str, llm_completion: str) -> str:
   #   import pandas as pd
 
@@ -209,71 +191,6 @@
   #     print(f'Log failed with response code {res.status_code}, {res.text}')
   #     return f'Log failed with response code {res.status_code}, {res.text}'
 
-=======
-  def log_to_arize(self, course_name: str, user_question: str, llm_completion: str) -> str:
-    import pandas as pd
-
-    features = {
-        'state': 'wa',
-        'city': 'seattle',
-        'merchant_name': 'Starbucks Coffee',
-        'pos_approved': True,
-        'item_count': 2,
-        'merchant_type': 'coffee shop',
-        'charge_amount': 22.11,
-    }
-
-    #example tags
-    tags = {
-        'age': 21,
-        'zip_code': '94610',
-        'device_os': 'MacOS',
-        'server_node_id': 120,
-    }
-
-    #example embeddings
-    embedding_features = {
-        # 'image_embedding': Embedding(
-        #     vector=np.array([1.0, 2, 3]), # type: ignore
-        #     link_to_data='https://my-bucket.s3.us-west-2.amazonaws.com/puppy.png',
-        # ),
-        'prompt':
-            Embedding(
-                vector=pd.Series([6.0, 1.0, 2.0, 6.0]),  # type: ignore
-                data='slightly different This is a test sentence',
-            ),
-        'completion':
-            Embedding(
-                vector=pd.Series([15.0, 10.0, 1.0, 9.0]),  # type: ignore
-                data=['slightly', 'different', 'This', 'is', 'a', 'sample', 'token', 'array'],
-            ),
-    }
-
-    #log the prediction
-    response = self.arize_client.log(
-        prediction_id=str(uuid.uuid4()),
-        prediction_label=llm_completion,
-        model_id='kas-model-1',
-        # model_type=ModelTypes.GENERATIVE_LLM, # I think this is a bug.
-        model_type=ModelTypes.SCORE_CATEGORICAL,
-        environment=Environments.PRODUCTION,
-        model_version='v1',
-        prediction_timestamp=int(datetime.datetime.now().timestamp()),
-        features=features,
-        embedding_features=embedding_features,
-        tags=tags,
-    )
-
-    ## Listen to response code to ensure successful delivery
-    res = response.result()
-    if res.status_code == 200:
-      print('Success sending Prediction!')
-      return "Success logging to Arize!"
-    else:
-      print(f'Log failed with response code {res.status_code}, {res.text}')
-      return f'Log failed with response code {res.status_code}, {res.text}'
-  
->>>>>>> caf9e5d4
   def bulk_ingest(self, s3_paths: Union[List[str], str], course_name: str) -> Dict[str, List[str]]:
     # https://python.langchain.com/en/latest/modules/indexes/document_loaders/examples/microsoft_word.html
     success_status = {"success_ingest": [], "failure_ingest": []}
@@ -517,9 +434,6 @@
       print("completed bulk ingest")
       print(f"⏰ Runtime: {(time.monotonic() - start_time):.2f} seconds")
 
-<<<<<<< HEAD
-    print(results)
-=======
       # Cleanup the coursera downloads
       shutil.rmtree(dl_results_path)
 
@@ -528,7 +442,6 @@
       err: str = f"Traceback: {traceback.extract_tb(e.__traceback__)}❌❌ Error in {inspect.currentframe().f_code.co_name}:{e}"  # type: ignore
       print(err)
       return err
->>>>>>> caf9e5d4
 
   def split_and_upload(self, texts: List[str], metadatas: List[Dict[str, Any]]):
     """ This is usually the last step of document ingest. Chunk & upload to Qdrant (and Supabase.. todo).
