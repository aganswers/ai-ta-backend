import os
from typing import List

import requests
from injector import inject
from langchain.embeddings.openai import OpenAIEmbeddings
from langchain.vectorstores import Qdrant
from qdrant_client import QdrantClient, models
from qdrant_client.http.models import FieldCondition, MatchAny, MatchValue


class VectorDatabase():
  """
  Contains all methods for building and using vector databases.
  """

  @inject
  def __init__(self):
    """
    Initialize AWS S3, Qdrant, and Supabase.
    """
    # vector DB
    self.qdrant_client = QdrantClient(
        url=os.environ['QDRANT_URL'],
        api_key=os.environ['QDRANT_API_KEY'],
        port=os.getenv('QDRANT_PORT') if os.getenv('QDRANT_PORT') else None,
        timeout=20,  # default is 5 seconds. Getting timeout errors w/ document groups.
    )

    self.vyriad_qdrant_client = QdrantClient(url=os.environ['VYRIAD_QDRANT_URL'],
                                             port=int(os.environ['VYRIAD_QDRANT_PORT']),
                                             https=True,
                                             api_key=os.environ['VYRIAD_QDRANT_API_KEY'])

    try:
      # No major uptime guarantees
      self.cropwizard_qdrant_client = QdrantClient(url="https://cropwizard-qdrant.ncsa.ai",
                                                   port=443,
                                                   https=True,
                                                   api_key=os.environ['QDRANT_API_KEY'])
    except Exception as e:
      print(f"Error in cropwizard_qdrant_client: {e}")
      self.cropwizard_qdrant_client = None

    self.vectorstore = Qdrant(client=self.qdrant_client,
                              collection_name=os.environ['QDRANT_COLLECTION_NAME'],
                              embeddings=OpenAIEmbeddings(openai_api_key=os.environ['VLADS_OPENAI_KEY']))

  def vector_search(self, search_query, course_name, doc_groups: List[str], user_query_embedding, top_n,
                    disabled_doc_groups: List[str], public_doc_groups: List[dict]):
    """
    Search the vector database for a given query.
    """
    # Search the vector database
    search_results = self.qdrant_client.search(
        collection_name=os.environ['QDRANT_COLLECTION_NAME'],
        query_filter=self._create_search_filter(course_name, doc_groups, disabled_doc_groups, public_doc_groups),
        with_vectors=False,
        query_vector=user_query_embedding,
        limit=top_n,  # Return n closest points
        # In a system with high disk latency, the re-scoring step may become a bottleneck: https://qdrant.tech/documentation/guides/quantization/
        search_params=models.SearchParams(quantization=models.QuantizationSearchParams(rescore=False)))
    # print(f"Search results: {search_results}")
    return search_results

<<<<<<< HEAD
  def cropwizard_vector_search(self, search_query, course_name, doc_groups: List[str], user_query_embedding, top_n,
                               disabled_doc_groups: List[str], public_doc_groups: List[dict]):
    """
    Search the vector database for a given query.
    """
    top_n = 120

    search_results = self.cropwizard_qdrant_client.search(
        collection_name='cropwizard',
        query_filter=self._create_search_filter(course_name, doc_groups, disabled_doc_groups, public_doc_groups),
        with_vectors=False,
        query_vector=user_query_embedding,
        limit=top_n,  # Return n closest points
    )

    return search_results
=======
  def pubmed_vector_search(self, search_query, course_name, doc_groups: List[str], user_query_embedding, top_n,
                           disabled_doc_groups: List[str], public_doc_groups: List[dict]):
    """
    Search the vector database for a given query.
    """
    # top_n = 10
    # Search the vector database
    search_results = self.vyriad_qdrant_client.search(
        collection_name='embedding',  # Pubmed embeddings
        with_vectors=False,
        query_vector=user_query_embedding,
        limit=120,  # Return n closest points
    )

    # Post-process the Qdrant results (hydrate the vectors with the full text from SQL)
    try:
      # Get context IDs from search results
      context_ids = [result.payload['context_id'] for result in search_results]

      # Call API to get text for all context IDs in bulk
      api_url = "https://pubmed-db-query.kastan.ai/getTextFromContextIDBulk"
      response = requests.post(api_url, json={"ids": context_ids}, timeout=30)

      if not response.ok:
        print(f"Error in bulk API request: {response.status_code}")
        return []

      # Create mapping of context_id to text from response
      context_texts = response.json()

      # Update search results with texts from bulk response
      updated_results = []
      for result in search_results:
        context_id = result.payload['context_id']
        if context_id in context_texts:
          result.payload['page_content'] = context_texts[context_id]['page_content']
          result.payload['readable_filename'] = context_texts[context_id]['readable_filename']
          result.payload['s3_path'] = str(result.payload['minio_path']).replace('pubmed/', '')  # remove bucket name
          result.payload['course_name'] = course_name
          updated_results.append(result)

      return updated_results

    except Exception as e:
      print(f"Error in pubmed_vector_search: {e}")
      return []
>>>>>>> 605f9f64

  def vyriad_vector_search(self, search_query, course_name, doc_groups: List[str], user_query_embedding, top_n,
                           disabled_doc_groups: List[str], public_doc_groups: List[dict]):
    """
    Search the vector database for a given query.
    """
    # top_n = 10
    # Search the vector database
    search_results = self.vyriad_qdrant_client.search(
        collection_name='embedding',  # Pubmed embeddings
        with_vectors=False,
        query_vector=user_query_embedding,
        limit=100,  # Return n closest points
    )

    # Post-process the Qdrant results (hydrate the vectors with the full text from SQL)
    try:
      # Get context IDs from search results
      context_ids = [result.payload['context_id'] for result in search_results]

      # Call API to get text for all context IDs in bulk
      api_url = "https://pubmed-db-query.kastan.ai/getTextFromContextIDBulk"
      response = requests.post(api_url, json={"ids": context_ids}, timeout=30)

      if not response.ok:
        print(f"Error in bulk API request: {response.status_code}")
        return []

      # Create mapping of context_id to text from response
      context_texts = response.json()

      # Update search results with texts from bulk response
      updated_results = []
      for result in search_results:
        context_id = result.payload['context_id']
        if context_id in context_texts:
          result.payload['page_content'] = context_texts[context_id]['page_content']
          result.payload['readable_filename'] = context_texts[context_id]['readable_filename']
          result.payload['s3_path'] = str(result.payload['minio_path']).replace('pubmed/', '')  # remove bucket name
          result.payload['course_name'] = course_name
          updated_results.append(result)

      # return updated_results

      # ----- Do Prime KG retrieval -----

      prime_kg_triplets = self.vyriad_qdrant_client.search(
          collection_name='prime_kg_nomic',  # Pubmed embeddings
          with_vectors=False,
          query_vector=user_query_embedding,
          limit=20,  # not so many KG triplets
      )

      for result in prime_kg_triplets:
        result.payload['page_content'] = result.payload["triplet_string"]
        result.payload['readable_filename'] = result.payload["triplet"]
        result.payload['course_name'] = course_name

      return updated_results + prime_kg_triplets

    except Exception as e:
      print(f"Error in _vyriad_special_case: {e}")
      return []

  def _create_search_filter(self, course_name: str, doc_groups: List[str], admin_disabled_doc_groups: List[str],
                            public_doc_groups: List[dict]) -> models.Filter:
    """
    Create search conditions for the vector search.
    """

    must_conditions = []
    should_conditions = []

    # Exclude admin-disabled doc_groups
    must_not_conditions = []
    if admin_disabled_doc_groups:
      must_not_conditions.append(FieldCondition(key='doc_groups', match=MatchAny(any=admin_disabled_doc_groups)))

    # Handle public_doc_groups
    if public_doc_groups:
      for public_doc_group in public_doc_groups:
        if public_doc_group['enabled']:
          # Create a combined condition for each public_doc_group
          combined_condition = models.Filter(must=[
              FieldCondition(key='course_name', match=MatchValue(value=public_doc_group['course_name'])),
              FieldCondition(key='doc_groups', match=MatchAny(any=[public_doc_group['name']]))
          ])
          should_conditions.append(combined_condition)

    # Handle user's own course documents
    own_course_condition = models.Filter(must=[FieldCondition(key='course_name', match=MatchValue(value=course_name))])

    # If specific doc_groups are specified
    if doc_groups and 'All Documents' not in doc_groups:
      own_course_condition.must.append(FieldCondition(key='doc_groups', match=MatchAny(any=doc_groups)))

    # Add the own_course_condition to should_conditions
    should_conditions.append(own_course_condition)

    # Construct the final filter
    vector_search_filter = models.Filter(should=should_conditions, must_not=must_not_conditions)

    print(f"Vector search filter: {vector_search_filter}")
    return vector_search_filter

  def delete_data(self, collection_name: str, key: str, value: str):
    """
    Delete data from the vector database.
    """
    return self.qdrant_client.delete(
        collection_name=collection_name,
        wait=True,
        points_selector=models.Filter(must=[
            models.FieldCondition(
                key=key,
                match=models.MatchValue(value=value),
            ),
        ]),
    )

  def delete_data_cropwizard(self, key: str, value: str):
    """
    Delete data from the vector database.
    """
    return self.cropwizard_qdrant_client.delete(
        collection_name='cropwizard',
        wait=True,
        points_selector=models.Filter(must=[
            models.FieldCondition(
                key=key,
                match=models.MatchValue(value=value),
            ),
        ]),
    )<|MERGE_RESOLUTION|>--- conflicted
+++ resolved
@@ -63,7 +63,6 @@
     # print(f"Search results: {search_results}")
     return search_results
 
-<<<<<<< HEAD
   def cropwizard_vector_search(self, search_query, course_name, doc_groups: List[str], user_query_embedding, top_n,
                                disabled_doc_groups: List[str], public_doc_groups: List[dict]):
     """
@@ -80,7 +79,7 @@
     )
 
     return search_results
-=======
+    
   def pubmed_vector_search(self, search_query, course_name, doc_groups: List[str], user_query_embedding, top_n,
                            disabled_doc_groups: List[str], public_doc_groups: List[dict]):
     """
@@ -127,7 +126,6 @@
     except Exception as e:
       print(f"Error in pubmed_vector_search: {e}")
       return []
->>>>>>> 605f9f64
 
   def vyriad_vector_search(self, search_query, course_name, doc_groups: List[str], user_query_embedding, top_n,
                            disabled_doc_groups: List[str], public_doc_groups: List[dict]):
